# ----------------------------------------------------------------------------
# Copyright (c) 2016--,  Calour development team.
#
# Distributed under the terms of the Modified BSD License.
#
# The full license is in the file COPYING.txt, distributed with this software.
# ----------------------------------------------------------------------------

from logging import getLogger
import importlib
import itertools

import matplotlib as mpl
import matplotlib.patches as mpatches
import numpy as np

from .. import Experiment
from ..database import _get_database_class
from .._dendrogram import plot_tree
from ..util import _to_list, _transition_index
from ..doc_init import ds


logger = getLogger(__name__)


def _create_plot_gui(exp, gui='cli', databases=('dbbact',), tree_size=0):
    '''Create plot GUI object.

    Initializes the relevant plot GUI and links the databases to it.

    .. note:: The heatmap is not plotted into the GUI in this function.

    Parameters
    ----------
    gui : str or None, optional
        If None, just plot a simple matplotlib figure with the heatmap and no interactive elements.
        is str, name of the gui module to use for displaying the heatmap. options:
        'cli' (default) : just cli information about selected sample/feature.
        'qt5' : gui using QT5 (with full dbBact interface)
        'jupyter' : gui for Jupyter notebooks (using widgets)
        Other string : name of child class of plotgui (which should reside in heatmap/lower(classname).py)
    databases : list of str, optional
        Names of the databases to use to obtain info about sequences. options:
        'dbbact' : the dbBact manual annotation database
        'spongeworld' : the sponge microbiome automatic annotation database
        'redbiom' : the automatic qiita database

    Returns
    -------
    ``PlotGUI`` or its child class
    '''
    # load the gui module to handle gui events & link with annotation databases
    possible_gui = {'qt5': 'PlotGUI_QT5', 'cli': 'PlotGUI_CLI', 'jupyter': 'PlotGUI_Jupyter'}
    if gui in possible_gui:
        gui = possible_gui[gui]
    else:
        raise ValueError('Unknown GUI specified: %r. Possible values are: %s' % (gui, list(possible_gui.keys())))
    gui_module_name = 'calour.heatmap.' + gui.lower()
    gui_module = importlib.import_module(gui_module_name)
    GUIClass = getattr(gui_module, gui)
    gui_obj = GUIClass(exp, tree_size=tree_size)

    # link gui with the databases requested
    for cdatabase in databases:
        cdb = _get_database_class(cdatabase, exp=exp)
        gui_obj.databases.append(cdb)
        # select the database for use with the annotate button
        if cdb.annotatable:
            if gui_obj._annotation_db is None:
                gui_obj._annotation_db = cdb
            else:
                logger.warning(
                    'More than one database with annotation capability.'
                    'Using first database (%s) for annotation'
                    '.' % gui_obj._annotation_db.database_name)
    return gui_obj


def _truncate_middle(x, length=16):
    '''convert to str and truncate the mid-part of the strings if they are too long. '''
    y = [str(i) for i in x]
    if length is None:
        # don not truncate
        return y
    else:
        # minus 2 dots
        mid = (length - 2) // 2
        return ['%s..%s' % (i[:mid], i[-mid:]) if len(i) > length else i for i in y]


def _set_axis_ticks(ax, which, ticklabels, tickmax, n, kwargs, ticklabel_len):
    '''Plot tick and ticklabels of x or y axis.

    Parameters
    ----------
    ax : :class:`matplotlib.axes.Axes`
        The axes to plot into
    Parameters mean axes, x or y axis, list of tick labels, max number
    of ticks, the upper bound of xlim/ylim, dict passing as text
    property, the length of each tick label.

    '''
    ticklabels = _truncate_middle(ticklabels, ticklabel_len)

    ticks = _transition_index(ticklabels)
    tick_pos, tick_lab = zip(*ticks)

    axis = getattr(ax, which + 'axis')

    if tickmax is None:
        # show all labels
        tickmax = n
    # should be not larger than maxticks
    tickmax = min(tickmax, mpl.ticker.Locator.MAXTICKS)
    if len(tick_pos) <= tickmax:
        tick_pos = np.array([0.] + list(tick_pos))
        # samples position - 0.5 before and go to 0.5 after
        tick_pos -= 0.5
        for pos in tick_pos[1:-1]:
            if which == 'x':
                method = 'axvline'
            elif which == 'y':
                method = 'axhline'
            else:
                raise ValueError('Unknow axis: %r.' % which)
            getattr(ax, method)(pos, color='white', linewidth=1)

        # set tick/label at the middle of each sample group
        axis.set_ticks(tick_pos[:-1] + (tick_pos[1:] - tick_pos[:-1]) / 2)
        axis.set_ticklabels(tick_lab)
    else:
        def format_fn(tick_val, tick_pos):
            # cf http://matplotlib.org/gallery/ticks_and_spines/tick_labels_from_values.html
            if 0 <= tick_val < n:
                return ticklabels[int(tick_val)]
            else:
                return ''
        # set the maximal number of feature labels
        axis.set_major_formatter(mpl.ticker.FuncFormatter(format_fn))
        axis.set_major_locator(mpl.ticker.MaxNLocator(tickmax, integer=True))
    if kwargs is None:
        kwargs = {'rotation': 45, 'ha': 'right'}
    for t in axis.get_ticklabels():
        t.set(**kwargs)


@ds.get_sectionsf('heatmap.heatmap')
def heatmap(exp: Experiment, sample_field=None, feature_field=None,
            xticklabel_kwargs=None, yticklabel_kwargs=None,
            xticklabel_len=16, yticklabel_len=16,
            xticks_max=10, yticks_max=30,
            clim=(None, None), cmap='viridis', norm=mpl.colors.LogNorm(),
            title=None, rect=None, cax=None, ax=None):
    '''Plot a heatmap for the experiment.

    Plot either a simple heatmap for the experiment with features in row
    and samples in column.

    .. note:: By default it log transforms the abundance values and then plot heatmap.
       The original object is not modified.

    Parameters
    ----------
    sample_field : str or None, optional
        The field of sample metadata to display on the x-axis or None (default) to not show x axis.
    feature_field : str or None, optional
        The field of feature meadata to display on the y-axis or None (default) to not show y axis.
    xticklabel_kwargs, yticklabel_kwargs : dict or None, optional
        keyword arguments passing as properties to :class:`matplotlib.text.Text` for
        tick labels on x axis and y axis. As an example,
        ``xticklabel_kwargs={'color': 'r', 'ha': 'center', 'rotation': 90,
        'family': 'serif', 'size'=7}``
    xticklabel_len, yticklabel_len : int or None
        The maximal length for the tick labels on x axis and y axis (will be cut to
        this length if longer). Used to prevent long labels from
        taking too much space. None indicates no shortening
    xticks_max, yticks_max : int or None
        max number of ticks to render on the heatmap. If ``None``,
        allow all ticks for each sample (xticks_max) or feature (yticks_max) in the table,
        which can be very slow if there are a large number of samples or features.
    clim : tuple of (float, float), optional
        the min and max values for the heatmap color limits. It uses the min
        and max values in the input :attr:`.Experiment.data` array by default.
    cmap : str or matplotlib.colors.ListedColormap
        str to indicate the colormap name. Default is "viridis" colormap.
        For all available colormaps in matplotlib: https://matplotlib.org/users/colormaps.html
    norm : matplotlib.colors.Normalize or None
        passed to ``norm`` parameter of matplotlib.pyplot.imshow. Default is log scale.
    title : None or str, optional
        None (default) to not show title. str to set title to str.
    rect : tuple of (int, int, int, int) or None, optional
        None (default) to set initial zoom window to the whole experiment.
        [x_min, x_max, y_min, y_max] to set initial zoom window
<<<<<<< HEAD
    cax : :class:`matplotlib.axes.Axes`, optional
        The axes where a legend colorbar for the heatmap is plotted.
    ax : :class:`matplotlib.axes.Axes` or ``None`` (default), optional
=======
    cax : matplotlib.axes.Axes, optional
        plot a legend colorbar for the heatmap in the cax; no legend if ``None``
    ax : matplotlib.axes.Axes or None, optional
>>>>>>> 2b26d8ad
        The axes where the heatmap is plotted. None (default) to create a new figure and
        axes to plot the heatmap

    Returns
    -------
    matplotlib.axes.Axes of the heatmap


    Examples
    --------
    .. plot::

       Let's create a very simple data set:

       >>> from calour import Experiment
       >>> import matplotlib as mpl
       >>> import pandas as pd
       >>> from matplotlib import pyplot as plt
       >>> exp = Experiment(np.array([[0,9], [7, 4]]), sparse=False,
       ...                  sample_metadata=pd.DataFrame({'category': ['A', 'B'],
       ...                                                'ph': [6.6, 7.7]},
       ...                                               index=['s1', 's2']),
       ...                  feature_metadata=pd.DataFrame({'motile': ['y', 'n']}, index=['otu1', 'otu2']))

       Let's then plot the heatmap:

       >>> fig, ax = plt.subplots()
       >>> exp.heatmap(sample_field='category', feature_field='motile', title='Fig 1 log scale', ax=ax)   # doctest: +SKIP

       By default, the color is plot in log scale. Let's say we would like to plot heatmap in normal scale instead of log scale:

       >>> fig, ax = plt.subplots()
       >>> norm = mpl.colors.Normalize()
       >>> exp.heatmap(sample_field='category', feature_field='motile', title='Fig 2 normal scale',
       ...             norm=norm, ax=ax)             # doctest: +SKIP

       Let's say we would like to show the presence/absence of each
       OTUs across samples in heatmap. And we define presence as
       abundance larger than 4:

       >>> expbin = exp.binarize(4)
       >>> expbin.data
       array([[0, 1],
              [1, 0]])

       Now we have converted the abundance table to the binary
       table. Let's define a binary color map and use it to plot the
       heatmap:

       >>> # define the colors
       >>> cmap = mpl.colors.ListedColormap(['r', 'k'])
       >>> # create a normalize object the describes the limits of each color
       >>> norm = mpl.colors.BoundaryNorm([0., 0.5, 1.], cmap.N)
       >>> fig, ax = plt.subplots()
       >>> expbin.heatmap(sample_field='category', feature_field='motile', title='Fig 3 binary',
       ...                cmap=cmap, norm=norm, ax=ax)         # doctest: +SKIP

    '''
    logger.debug('Plot heatmap')
    # import pyplot is less polite. do it locally
    import matplotlib.pyplot as plt

    data = exp.get_data(sparse=False)
    numrows, numcols = exp.shape

    if ax is None:
        fig, ax = plt.subplots()
    else:
        fig = ax.get_figure()

    if title is not None:
        ax.set_title(title)
    # set the initial zoom window if supplied
    if rect is not None:
        ax.set_xlim(rect[0], rect[1])
        ax.set_ylim(rect[2], rect[3])

    # init the default colormap
    if cmap is None:
        cmap = plt.rcParams['image.cmap']
    if isinstance(cmap, str):
        cmap = plt.get_cmap(cmap)
    # this set cells of zero value.
    cmap.set_bad('black')

    # plot the heatmap
    vmin, vmax = clim
    # logNorm requires positive values. set it to default None if vmin is zero
    if vmin == 0:
        vmin = None
    image = ax.imshow(data.transpose(), aspect='auto', interpolation='nearest',
                      norm=norm, vmin=vmin, vmax=vmax, cmap=cmap)

    # plot legend of color scale
    legend = fig.colorbar(image, cax=cax)
    # specify tick label font size
    legend.ax.tick_params(labelsize=9)

    # plot x ticks and the white vertical lines between sample groups
    if sample_field is None:
        ax.xaxis.set_visible(False)
    else:
        try:
            ticklabels = exp.sample_metadata[sample_field]
        except KeyError:
            raise ValueError('Sample field %r not in sample metadata' % sample_field)
        # numrows instead of numcols because it is transposed
        _set_axis_ticks(ax, 'x', ticklabels, xticks_max, numrows, xticklabel_kwargs, xticklabel_len)
        ax.set_xlabel(sample_field)

    # plot y tick labels dynamically
    if feature_field is None:
        ax.yaxis.set_visible(False)
    else:
        try:
            ticklabels = exp.feature_metadata[feature_field]
        except KeyError:
            raise ValueError('Feature field %r not in feature metadata' % feature_field)
        # numcols instead of numrows because it is transposed
        _set_axis_ticks(ax, 'y', ticklabels, yticks_max, numcols, yticklabel_kwargs, yticklabel_len)
        ax.set_ylabel(feature_field)

    # set the mouse hover string to the value of abundance (in normal scale)
    def format_coord(x, y):
        row = int(x + 0.5)
        col = int(y + 0.5)
        if 0 <= col < numcols and 0 <= row < numrows:
            z = exp.data[row, col]
            return 'x=%1.2f, y=%1.2f, z=%1.2f' % (x, y, z)
        else:
            return 'x=%1.2f, y=%1.2f' % (x, y)
    ax.format_coord = format_coord

    return ax


def _ax_bars(ax, valuess, colorss=None, widths=0.3, spaces=0.05, labels=True, labels_kwargs=None, axis=0):
    position = 0
    for values, colors, width, space, label, label_kwargs in zip(
            valuess,
            itertools.cycle(_to_list(colorss)),
            itertools.cycle(_to_list(widths)),
            itertools.cycle(_to_list(spaces)),
            itertools.cycle(_to_list(labels)),
            itertools.cycle(_to_list(labels_kwargs))):
        _ax_bar(ax, values, colors, width, position, label, label_kwargs, axis=axis)
        position += (width + space)
    return ax


def _ax_bar(ax, values, colors=None, width=0.3, position=0, label=True, label_kwargs=None, axis=0):
    '''Plot color bars along x or y axis

    Parameters
    ----------
    ax : matplotlib.axes.Axes
        the axes to plot the color bars in.
    values : Iterable
        the values informing the colors on the bar
    width : float
        the width of the color bar
    position : float, optional
        the position of the color bar (its left bottom corner)
    colors : dict, optional
        the colors for each unique value in the ``values`` list.
        if it is ``None``, it will use ``Dark2`` discrete color map
        in a cycling way.
    label : bool, optional
        whether to label the color bars with text
    label_kwargs: dict
        keyword arguments to pass in for :func:`matplotlib.axes.Axes.annotate`

    Returns
    -------
    matplotlib.axes.Axes
    '''
    if label_kwargs is None:
        label_kwargs = {}
    kwargs = {'color': 'w', 'weight': 'bold', 'size': 6,
              'ha': 'center', 'va': 'center'}
    kwargs.update(label_kwargs)

    # convert to string and leave it as empty if it is None
    values = ['' if i in {None, np.nan} else str(i) for i in values]
    uniques = np.unique(values)
    if colors is None:
        cmap = mpl.cm.get_cmap('Dark2')
        colors = cmap.colors
        col = dict(zip(uniques, itertools.cycle(colors)))
    else:
        col = colors

    prev = 0
    offset = 0.5
    for i, value in _transition_index(values):
        if value != '':
            # do not plot the current segment of the bar
            # if the value is empty
            if axis == 0:
                # plot the color bar along x axis
                pos = prev - offset, position
                w, h = i - prev, width
                rotation = 0
            else:
                # plot the color bar along y axis
                pos = position, prev - offset
                w, h = width, i - prev
                rotation = 90
            rect = mpatches.Rectangle(
                pos,               # position
                w,                 # width (size along x axis)
                h,                 # height (size along y axis)
                edgecolor="none",  # No border
                facecolor=col[value],
                label=value)
            ax.add_patch(rect)
            if label is True:
                rx, ry = rect.get_xy()
                cx = rx + rect.get_width() / 2.0
                cy = ry + rect.get_height() / 2.0

                # add the text in the color bars
                ax.annotate(value, (cx, cy), rotation=rotation,
                            **kwargs)

        prev = i

    return ax


@ds.with_indent(8)
def plot(exp: Experiment, title=None,
         barx_fields=None, barx_width=0.3, barx_colors=None, barx_label=True, barx_label_kwargs=None,
         bary_fields=None, bary_width=0.3, bary_colors=None, bary_label=True, bary_label_kwargs=None,
         tree=None, tree_size=8, gui='cli', databases=False, **heatmap_kwargs):

    '''Plot the interactive heatmap and its associated axes.

    The heatmap is interactive and can be dynamically updated with
    following key and mouse events:

    +---------------------------+-----------------------------------+
    |Event                      |Description                        |
    +===========================+===================================+
    |`+` or `⇧ →`               |zoom in on x axis                  |
    |                           |                                   |
    +---------------------------+-----------------------------------+
    |`_` or `⇧ ←`               |zoom out on x axis                 |
    |                           |                                   |
    +---------------------------+-----------------------------------+
    |`=` or `⇧ ↑`               |zoom in on y axis                  |
    |                           |                                   |
    +---------------------------+-----------------------------------+
    |`-` or `⇧ ↓`               |zoom out on y axis                 |
    |                           |                                   |
    +---------------------------+-----------------------------------+
    |`left mouse click`         |select the current row and column  |
    +---------------------------+-----------------------------------+
    |`⇧` and `left mouse click` |select all the rows between        |
    |                           |previous selected and current rows |
    +---------------------------+-----------------------------------+
    |`.`                        |move the selection down by one row |
    +---------------------------+-----------------------------------+
    |`,`                        |move the selection up by one row   |
    +---------------------------+-----------------------------------+
    |`<`                        |move the selection left by one     |
    |                           |column                             |
    +---------------------------+-----------------------------------+
    |`>`                        |move the selection right by one    |
    |                           |column                             |
    +---------------------------+-----------------------------------+
    |`↑` or `=`                 |scroll the heatmap up on y axis    |
    +---------------------------+-----------------------------------+
    |`↓` or `-`                 |scroll the heatmap down on y axis  |
    +---------------------------+-----------------------------------+
    |`←` or `<`                 |scroll the heatmap left on x axis  |
    +---------------------------+-----------------------------------+
    |`→` or `>`                 |scroll the heatmap right on x axis |
    +---------------------------+-----------------------------------+

    Parameters
    ----------
    title : str, optional
        The title of the figure.
    barx_fields, bary_fields : str or list of str, optional
        column name(s) in sample metadata (barx) / feature metadata (bary). It plots a bar
        for each column. It doesn't plot color bars by default (None)
    barx_width, bary_width : float, optional
        The width of the bars
    barx_colors, bary_colors : dict, matplotlib.colors.ListedColormap, optional
        The colors for each unique values in the column of sample/feature metadata
    barx_label, bary_label : bool, optional
        whether to show the labels on the bars.
    barx_label_kwargs, bary_label_kwargs : dict, optional
        keyword arguments passing to :meth:`matplotlib.axes.Axes.annotate` for labels on the bars
    tree : skbio.TreeNode or None, optional
        None (default) to not plot a tree
        otherwise, plot the tree dendrogram on the left.
        NOTE: features are reordered according to the tree
    tree_size : int, optional
        The width of the tree relative to the main heatmap (12 is identical size)
    gui : str, optional
        GUI to use. Choice includes 'cli', 'jupyter', or 'qt5'
    databases : list of str or ``None``
        a list of databases to access or add annotation
        ``None`` (default) to use the default field based on the experiment.
<<<<<<< HEAD

    Other parameters
    ----------------
    **heatmap_kwargs : :func:`heatmap()` properties, optional.
        Parameters include:

        %(heatmap.heatmap.parameters)s
=======
    **heatmap_kwargs : any, optional
        keyword arguments passing to :func:`heatmap` function.
>>>>>>> 2b26d8ad

    Returns
    -------
    ``PlottingGUI``
        This object contains the figure of the plot (including all the subplots) as its ``.figure`` attribute

    '''
    # set the databases if default requested (i.e. False)
    if databases is False:
        databases = exp.heatmap_databases

    if tree is None:
        gui_obj = _create_plot_gui(exp, gui, databases)
    else:
        gui_obj = _create_plot_gui(exp, gui, databases, tree_size=tree_size)
        # match the exp order to the tree (reorders the features)
        exp, tree = plot_tree(exp, tree, gui_obj.ax_tre)

    if title is not None:
        gui_obj.figure.suptitle(title)

    exp.heatmap(ax=gui_obj.ax_hm, cax=gui_obj.ax_legend, **heatmap_kwargs)

    if barx_fields is not None:
        _ax_bars(gui_obj.ax_sbar,
                 valuess=(exp.sample_metadata[column] for column in _to_list(barx_fields)),
                 colorss=barx_colors,
                 widths=barx_width,
                 labels=barx_label,
                 labels_kwargs=barx_label_kwargs,
                 axis=0)

    if bary_fields is not None:
        _ax_bars(gui_obj.ax_fbar,
                 valuess=(exp.feature_metadata[column] for column in _to_list(bary_fields)),
                 colorss=bary_colors,
                 widths=bary_width,
                 labels=bary_label,
                 labels_kwargs=bary_label_kwargs,
                 axis=1)

    # set up the gui ready for interaction
    gui_obj()

    return gui_obj<|MERGE_RESOLUTION|>--- conflicted
+++ resolved
@@ -192,15 +192,9 @@
     rect : tuple of (int, int, int, int) or None, optional
         None (default) to set initial zoom window to the whole experiment.
         [x_min, x_max, y_min, y_max] to set initial zoom window
-<<<<<<< HEAD
     cax : :class:`matplotlib.axes.Axes`, optional
         The axes where a legend colorbar for the heatmap is plotted.
     ax : :class:`matplotlib.axes.Axes` or ``None`` (default), optional
-=======
-    cax : matplotlib.axes.Axes, optional
-        plot a legend colorbar for the heatmap in the cax; no legend if ``None``
-    ax : matplotlib.axes.Axes or None, optional
->>>>>>> 2b26d8ad
         The axes where the heatmap is plotted. None (default) to create a new figure and
         axes to plot the heatmap
 
@@ -507,7 +501,6 @@
     databases : list of str or ``None``
         a list of databases to access or add annotation
         ``None`` (default) to use the default field based on the experiment.
-<<<<<<< HEAD
 
     Other parameters
     ----------------
@@ -515,10 +508,6 @@
         Parameters include:
 
         %(heatmap.heatmap.parameters)s
-=======
-    **heatmap_kwargs : any, optional
-        keyword arguments passing to :func:`heatmap` function.
->>>>>>> 2b26d8ad
 
     Returns
     -------
