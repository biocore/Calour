# ----------------------------------------------------------------------------
# Copyright (c) 2016--,  Calour development team.
#
# Distributed under the terms of the Modified BSD License.
#
# The full license is in the file COPYING.txt, distributed with this software.
# ----------------------------------------------------------------------------

from logging import getLogger
import scipy.sparse
from copy import copy, deepcopy
from importlib import import_module
import inspect
from functools import wraps

import pandas as pd
import numpy as np
import scipy


logger = getLogger(__name__)


class Experiment:
    '''This class contains the data for a experiment or a meta experiment.

    The data set includes a data table (otu table, gene table,
    metabolomic table, or all those tables combined), a sample
    metadata table, and a feature metadata.

    Parameters
    ----------
    data : ``numpy.array`` or ``scipy.sparse``
        The abundance table for OTUs, metabolites, genes, etc. Samples
        are in row and features in column
    sample_metadata : ``pandas.DataFrame``
        The metadata on the samples
    feature_metadata : ``pandas.DataFrame``
        The metadata on the features
    description : str
        Text describing the experiment
    sparse : bool
        Is data array in sparse or dense matrix

    Attributes
    ----------
    data : ``numpy.array`` or ``scipy.sparse``
        The abundance table for OTUs, metabolites, genes, etc. Samples
        are in row and features in column
    sample_metadata : ``pandas.DataFrame``
        The metadata on the samples
    feature_metadata : ``pandas.DataFrame``
        The metadata on the features
    exp_metadata : dict
        metadata about the experiment (data md5, filenames, etc.)
    shape: tuple of (int, int)
        the dimension of data
    '''
    def __init__(self, data, sample_metadata, feature_metadata=None,
                 exp_metadata={}, description='', sparse=True):
        self.data = data
        self.sample_metadata = sample_metadata
        self.feature_metadata = feature_metadata
        self.exp_metadata = exp_metadata
        self.description = description

        # the function calling history list
        self._call_history = []
        # whether to log to history
        self._log = True

        # flag if data array is sparse (True) or dense (False)
        self.sparse = sparse

    def __repr__(self):
        '''Return a string representation of this object.'''
        return 'Experiment %s with %d samples, %d features' % (
            self.description, self.data.shape[0], self.data.shape[1])

    def __eq__(self, other):
        '''Check equality.

        Need to check sparsity and do the conversion if needed first.
        '''
        if self.sparse is True:
            data = self.data.toarray()
        else:
            data = self.data
        if other.sparse is True:
            other_data = other.data.toarray()
        else:
            other_data = other.data
        return (np.array_equal(data, other_data) and
                pd.DataFrame.equals(self.feature_metadata, other.feature_metadata) and
                pd.DataFrame.equals(self.sample_metadata, other.sample_metadata))

    def __ne__(self, other):
        return not (self == other)

    def __copy__(self):
        '''Return a copy of Experiment'''
        cls = self.__class__
        result = cls.__new__(cls)
        result.__dict__.update(self.__dict__)
        return result

    def __deepcopy__(self, memo):
        '''Return a deep copy of Experiment. '''
        cls = self.__class__
        result = cls.__new__(cls)
        memo[id(self)] = result
        for k, v in self.__dict__.items():
            setattr(result, k, deepcopy(v, memo))
        return result

    @staticmethod
    def _record_sig(func):
        '''Record the function calls to history. '''
        fn = func.__qualname__

        @wraps(func)
        def inner(*args, **kwargs):
            # this extra code here is to prevent recording func call
            # if the method is called inside another method.
            exp = args[0]
            log = exp._log
            try:
                new_exp = func(*args, **kwargs)
                if exp._log is True:
                    param = ['%r' % i for i in args[1:]] + ['%s=%r' % (k, v) for k, v in kwargs.items()]
                    param = ', '.join(param)
                    new_exp._call_history.append('{0}({1})'.format(fn, param))
                    exp._log = False
            finally:
                # set log status back
                exp._log = log
            return new_exp

        return inner

    def get_data(self, sparse=None, getcopy=False):
        '''Get the data as a 2d array

        Get the data 2d array (each column is a feature and row is a sample)

        Parameters
        ----------
        sparse : None or bool (optional)
            None (default) to pass original data format (sparse or dense).
            True to get as sparse.
            False to get as dense
        getcopy : bool (optional)
            True (default) to get a copy of the data
            False to get the original data (for inplace)
        '''
        if sparse is None:
            if getcopy:
                return self.data.copy()
            else:
                return self.data
        elif sparse:
            if scipy.sparse.issparse(self.data):
                if getcopy:
                    return self.data.copy()
                else:
                    return self.data
            else:
                return scipy.sparse.csr_matrix(self.data)
        else:
            if scipy.sparse.issparse(self.data):
                return self.data.toarray()
            else:
                if getcopy:
                    return self.data.copy()
                else:
                    return self.data

    @property
    def shape(self):
        '''Get the number of samples by features in the experiment. '''
        return self.get_data().shape

    def reorder(self, new_order, axis=0, inplace=False):
        '''Reorder according to indices in the new order.

        Note that we can also drop samples in new order.

        Parameters
        ----------
        new_order : Iterable of int
            the order of new indices
        axis : 0 for samples or 1 for features
            the axis where the reorder occurs
        inplace : bool, optional
            reorder in place.

        Returns
        -------
        Experiment
            experiment with reordered samples
        '''
        if inplace is False:
            exp = deepcopy(self)
        else:
            exp = self
        if axis == 0:
            exp.data = exp.data[new_order, :]
            exp.sample_metadata = exp.sample_metadata.iloc[new_order, :]
        elif axis == 1:
            exp.data = exp.data[:, new_order]
            exp.feature_metadata = exp.feature_metadata.iloc[new_order, :]

        return exp


<<<<<<< HEAD
def join_experiments(exp, other, orig_field_name='orig_exp', orig_field_values=None, prefixes=None):
=======
def add_functions(cls,
                  modules=['.io', '.sorting', '.filtering',
                           '.transforming', '.heatmap.heatmap']):
    '''Dynamically add functions to the class as methods.

    Parameters
    ----------
    cls : ``class`` object
        The class that the functions will be added to
    modules : iterable of str
        The modules where the functions are defined
    '''
    for module_name in modules:
        module = import_module(module_name, 'calour')
        functions = inspect.getmembers(module, inspect.isfunction)
        # import ipdb; ipdb.set_trace()
        for fn, f in functions:
            # skip private functions
            if not fn.startswith('_'):
                setattr(cls, fn, f)


def join(exp, other, orig_field_name='orig_exp', orig_field_values=None, prefixes=None):
>>>>>>> 8055005d
    '''Join two Experiment objects into one.

    If suffix is not none, add suffix to each sampleid (suffix is a
    list of 2 values i.e. ('_1','_2')) if same feature id in both
    studies, use values, otherwise put 0 in values of experiment where
    the observation in not present

    Parameters
    ----------
    exp, other : 2 objects to join
    '''
    logger.debug('Join experiments:\n{!r}\n{!r}'.format(exp, other))
    newexp = deepcopy(exp)
    newexp.description = 'join %s & %s' % (exp.description, other.description)

    # test if we need to force a suffix (when both experiments contain the same sample ids)
    if len(exp.sample_metadata.index.intersection(other.sample_metadata.index)) > 0:
        if prefixes is None:
            raise ValueError('You need provide prefix to add to sample ids '
                             'because the two experiments has some same sample ids.')
        else:
            exp_prefix, other_prefix = prefixes
            logger.info('both experiments contain same sample id')
            exp_sample_metadata = exp.sample_metadata.copy()
            other_sample_metadata = other.sample_metadata.copy()
            exp_sample_metadata.index = ['{}_{!s}'.format(exp_prefix, i)
                                         for i in exp_sample_metadata.index]
            other_sample_metadata.index = ['{}_{!s}'.format(other_prefix, i)
                                           for i in other_sample_metadata.index]
    else:
        exp_sample_metadata = exp.sample_metadata
        other_sample_metadata = other.sample_metadata
    sample_metadata = pd.concat([exp_sample_metadata, other_sample_metadata], join='outer')
    newexp.sample_metadata = sample_metadata

    sample_pos_exp = [sample_metadata.index.get_loc(csamp) for csamp in exp_sample_metadata.index.values]
    sample_pos_other = [sample_metadata.index.get_loc(csamp) for csamp in other_sample_metadata.index.values]

    all_features = exp.sample_metadata.index.union(other.sample_metadata.index)
    all_data = np.zeros([len(sample_metadata), len(all_features)])
    feature_metadata = exp.feature_metadata.copy()
    for idx,cfeature in enumerate(all_features):
        if cfeature in exp.feature_metadata.index:
            all_data[sample_pos_exp, idx] = exp.data[:,idx]
            pass
        pass

    return newexp


def add_functions(cls, modules=['.io', '.sorting', '.filtering', '.transforming', '.heatmap.heatmap']):
    '''Dynamically add functions to the class as methods.'''
    for module_name in modules:
        module = import_module(module_name, 'calour')
        functions = inspect.getmembers(module, inspect.isfunction)
        # import ipdb; ipdb.set_trace()
        for fn, f in functions:
            # skip private functions
            if not fn.startswith('_'):
                setattr(cls, fn, f)


def join_fields(exp, field1, field2, newfield):
    '''
    create a new sample metadata field by concatenating the values in the two fields specified
    '''


def merge_obs_tax(exp, tax_level=3, method='sum'):
    '''
    merge all observations with identical taxonomy (at level tax_level) by summing the values per sample
    '''


def _collapse_obs(exp, groups, method='sum'):
    '''
    collapse the observations based on values in groups (list of lists)
    '''


def merge_samples(exp, field, method='mean'):
    '''
    merge all samples that have the same value in field
    methods for merge (value for each observation) are:
    'mean' : the mean of all samples
    'random' : a random sample out of the group (same sample for all observations)
    'sum' : the sum of values in all the samples
    '''


def add_observation(exp, obs_id, data=None):
    '''
    add an observation to the experiment. fill the data with 0 if values is none, or with the values of data
    '''<|MERGE_RESOLUTION|>--- conflicted
+++ resolved
@@ -213,9 +213,6 @@
         return exp
 
 
-<<<<<<< HEAD
-def join_experiments(exp, other, orig_field_name='orig_exp', orig_field_values=None, prefixes=None):
-=======
 def add_functions(cls,
                   modules=['.io', '.sorting', '.filtering',
                            '.transforming', '.heatmap.heatmap']):
@@ -238,8 +235,7 @@
                 setattr(cls, fn, f)
 
 
-def join(exp, other, orig_field_name='orig_exp', orig_field_values=None, prefixes=None):
->>>>>>> 8055005d
+def join_experiments(exp, other, orig_field_name='orig_exp', orig_field_values=None, prefixes=None):
     '''Join two Experiment objects into one.
 
     If suffix is not none, add suffix to each sampleid (suffix is a
