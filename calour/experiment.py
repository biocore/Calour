# ----------------------------------------------------------------------------
# Copyright (c) 2016--,  Calour development team.
#
# Distributed under the terms of the Modified BSD License.
#
# The full license is in the file COPYING.txt, distributed with this software.
# ----------------------------------------------------------------------------

from logging import getLogger
<<<<<<< HEAD
from copy import copy, deepcopy
=======
import scipy.sparse
from copy import deepcopy
>>>>>>> ec947bd4
from importlib import import_module
import inspect
from functools import wraps

import pandas as pd
import numpy as np
import scipy.sparse


logger = getLogger(__name__)


class Experiment:
    '''This class contains the data for a experiment or a meta experiment.

    The data set includes a data table (otu table, gene table,
    metabolomic table, or all those tables combined), a sample
    metadata table, and a feature metadata.

    Parameters
    ----------
    data : ``numpy.array`` or ``scipy.sparse``
        The abundance table for OTUs, metabolites, genes, etc. Samples
        are in row and features in column
    sample_metadata : ``pandas.DataFrame``
        The metadata on the samples
    feature_metadata : ``pandas.DataFrame``
        The metadata on the features
    description : str
        Text describing the experiment
    sparse : bool
        store the data array in sparse or dense matrix

    Attributes
    ----------
    data : ``numpy.array`` or ``scipy.sparse``
        The abundance table for OTUs, metabolites, genes, etc. Samples
        are in row and features in column
    sample_metadata : ``pandas.DataFrame``
        The metadata on the samples
    feature_metadata : ``pandas.DataFrame``
        The metadata on the features
    exp_metadata : dict
        metadata about the experiment (data md5, filenames, etc.)
    shape : tuple of (int, int)
        the dimension of data
<<<<<<< HEAD
    sparse : bool
        store the data as sparse or dense array.
=======
    description : str
        name of the experiment
>>>>>>> ec947bd4
    '''
    def __init__(self, data, sample_metadata, feature_metadata=None,
                 exp_metadata={}, description='', sparse=True):
        self.data = data
        self.sample_metadata = sample_metadata
        self.feature_metadata = feature_metadata
        self.exp_metadata = exp_metadata
        self.description = description

        # the function calling history list
        self._call_history = []
        # whether to log to history
        self._log = True

        # flag if data array is sparse (True) or dense (False)
        self.sparse = sparse

    @property
    def sparse(self):
        return self._sparse

    @sparse.setter
    def sparse(self, sparse):
        if sparse is True and not scipy.sparse.issparse(self.data):
            self.data = scipy.sparse.csr_matrix(self.data)
        elif sparse is False and scipy.sparse.issparse(self.data):
            self.data = self.data.toarray()
        self._sparse = sparse

    def __repr__(self):
        '''Return a string representation of this object.'''
        return 'Experiment %s with %d samples, %d features' % (
            self.description, self.data.shape[0], self.data.shape[1])

    def __eq__(self, other):
        '''Check equality.

        Need to check sparsity and do the conversion if needed first.
        '''
        if self.sparse is True:
            data = self.data.toarray()
        else:
            data = self.data
        if other.sparse is True:
            other_data = other.data.toarray()
        else:
            other_data = other.data
        return (np.array_equal(data, other_data) and
                pd.DataFrame.equals(self.feature_metadata, other.feature_metadata) and
                pd.DataFrame.equals(self.sample_metadata, other.sample_metadata))

    def __ne__(self, other):
        return not (self == other)

    def __copy__(self):
        '''Return a copy of Experiment'''
        cls = self.__class__
        result = cls.__new__(cls)
        result.__dict__.update(self.__dict__)
        return result

    def __deepcopy__(self, memo):
        '''Return a deep copy of Experiment. '''
        cls = self.__class__
        result = cls.__new__(cls)
        memo[id(self)] = result
        for k, v in self.__dict__.items():
            setattr(result, k, deepcopy(v, memo))
        return result

    @staticmethod
    def _record_sig(func):
        '''Record the function calls to history. '''
        fn = func.__qualname__

        @wraps(func)
        def inner(*args, **kwargs):
            # this extra code here is to prevent recording func call
            # if the method is called inside another method.
            exp = args[0]
            log = exp._log
            try:
                new_exp = func(*args, **kwargs)
                if exp._log is True:
                    param = ['%r' % i for i in args[1:]] + ['%s=%r' % (k, v) for k, v in kwargs.items()]
                    param = ', '.join(param)
                    new_exp._call_history.append('{0}({1})'.format(fn, param))
                    exp._log = False
            finally:
                # set log status back
                exp._log = log
            return new_exp

        return inner

    def get_data(self, sparse=None, copy=False):
        '''Get the data as a 2d array

        Get the data 2d array (each column is a feature and row is a sample)

        Parameters
        ----------
        sparse : None or bool (optional)
            None (default) to pass original data format (sparse or dense).
            True to get as sparse.
            False to get as dense
        copy : bool (optional)
            True (default) to get a copy of the data
            False to get the original data (for inplace)
        '''
        if sparse is None:
            if copy:
                return self.data.copy()
            else:
                return self.data
        elif sparse:
            if scipy.sparse.issparse(self.data):
                if copy:
                    return self.data.copy()
                else:
                    return self.data
            else:
                return scipy.sparse.csr_matrix(self.data)
        else:
            if scipy.sparse.issparse(self.data):
                return self.data.toarray()
            else:
                if copy:
                    return self.data.copy()
                else:
                    return self.data

    @property
    def shape(self):
        '''Get the number of samples by features in the experiment. '''
        return self.get_data().shape

    def reorder(self, new_order, axis=0, inplace=False):
        '''Reorder according to indices in the new order.

        Note that we can also drop samples in new order.

        Parameters
        ----------
        new_order : Iterable of int or boolean mask
            the order of new indices
        axis : 0 for samples or 1 for features
            the axis where the reorder occurs
        inplace : bool, optional
            reorder in place.

        Returns
        -------
        Experiment
            experiment with reordered samples
        '''
        if inplace is False:
            exp = deepcopy(self)
        else:
            exp = self
        # make it a np array; otherwise the slicing won't work if the new_order is
        # a list of boolean and data is sparse matrix. For example:
        # from scipy.sparse import csr_matrix
        # a = csr_matrix((3, 4), dtype=np.int8)
        # In [125]: a[[False, False, False], :]
        # Out[125]:
        # <3x4 sparse matrix of type '<class 'numpy.int8'>'

        # In [126]: a[np.array([False, False, False]), :]
        # Out[126]:
        # <0x4 sparse matrix of type '<class 'numpy.int8'>'
        new_order = np.array(new_order)
        if axis == 0:
            exp.data = exp.data[new_order, :]
            exp.sample_metadata = exp.sample_metadata.iloc[new_order, :]
        elif axis == 1:
            exp.data = exp.data[:, new_order]
            exp.feature_metadata = exp.feature_metadata.iloc[new_order, :]

        return exp


def add_functions(cls,
                  modules=['.io', '.sorting', '.filtering',
                           '.transforming', '.heatmap.heatmap']):
    '''Dynamically add functions to the class as methods.

    Parameters
    ----------
    cls : ``class`` object
        The class that the functions will be added to
    modules : iterable of str
        The modules where the functions are defined
    '''
    for module_name in modules:
        module = import_module(module_name, 'calour')
        functions = inspect.getmembers(module, inspect.isfunction)
        # import ipdb; ipdb.set_trace()
        for fn, f in functions:
            # skip private functions
            if not fn.startswith('_'):
                setattr(cls, fn, f)


def join_experiments(exp, other, orig_field_name='orig_exp', orig_field_values=None, prefixes=None):
    '''Join two Experiment objects into one.

    If suffix is not none, add suffix to each sampleid (suffix is a
    list of 2 values i.e. ('_1','_2')) if same feature id in both
    studies, use values, otherwise put 0 in values of experiment where
    the observation in not present

    Parameters
    ----------
    exp, other : Experiments to join
    '''
    logger.debug('Join experiments:\n{!r}\n{!r}'.format(exp, other))
    newexp = deepcopy(exp)
    newexp.description = 'join %s & %s' % (exp.description, other.description)

    # test if we need to force a suffix (when both experiments contain the same sample ids)
    if len(exp.sample_metadata.index.intersection(other.sample_metadata.index)) > 0:
        if prefixes is None:
            raise ValueError('You need provide prefix to add to sample ids '
                             'because the two experiments has some same sample ids.')
        else:
            exp_prefix, other_prefix = prefixes
            logger.info('both experiments contain same sample id')
            exp_sample_metadata = exp.sample_metadata.copy()
            other_sample_metadata = other.sample_metadata.copy()
            exp_sample_metadata.index = ['{}_{!s}'.format(exp_prefix, i)
                                         for i in exp_sample_metadata.index]
            other_sample_metadata.index = ['{}_{!s}'.format(other_prefix, i)
                                           for i in other_sample_metadata.index]
    else:
        exp_sample_metadata = exp.sample_metadata
        other_sample_metadata = other.sample_metadata

    sample_metadata = pd.concat([exp_sample_metadata, other_sample_metadata], join='outer', )
    if orig_field_name is not None:
        sample_metadata[orig_field_name] = np.nan
        sample_metadata.loc[exp_sample_metadata.index.values, orig_field_name] = exp.description
        sample_metadata.loc[other_sample_metadata.index.values, orig_field_name] = other.description
    newexp.sample_metadata = sample_metadata

    sample_pos_exp = [sample_metadata.index.get_loc(csamp) for csamp in exp_sample_metadata.index.values]
    sample_pos_other = [sample_metadata.index.get_loc(csamp) for csamp in other_sample_metadata.index.values]

    feature_metadata = exp.feature_metadata.merge(other.feature_metadata, how='outer', left_index=True, right_index=True, suffixes=('', '__tmp_other'))
    # merge and remove duplicate columns
    keep_cols = []
    for ccol in feature_metadata.columns:
        if ccol.endswith('__tmp_other'):
            expcol = ccol[:-len('__tmp_other')]
            feature_metadata[expcol].fillna(feature_metadata[ccol], inplace=True)
        else:
            keep_cols.append(ccol)
    feature_metadata = feature_metadata[keep_cols]
    newexp.feature_metadata = feature_metadata

    all_features = feature_metadata.index.values
    all_data = np.zeros([len(sample_metadata), len(all_features)])
    data_exp = exp.get_data(sparse=False)
    data_other = other.get_data(sparse=False)
    logger.warn('data')

    for idx, cfeature in enumerate(all_features):
        if cfeature in exp.feature_metadata.index:
            all_data[sample_pos_exp, idx] = data_exp[:, exp.feature_metadata.index.get_loc(cfeature)]
        if cfeature in other.feature_metadata.index:
            all_data[sample_pos_other, idx] = data_other[:, other.feature_metadata.index.get_loc(cfeature)]
    newexp.data = all_data
    return newexp


def join_fields(exp, field1, field2, newfield):
    '''
    create a new sample metadata field by concatenating the values in the two fields specified
    '''


def merge_obs_tax(exp, tax_level=3, method='sum'):
    '''
    merge all observations with identical taxonomy (at level tax_level) by summing the values per sample
    '''


def _collapse_obs(exp, groups, method='sum'):
    '''
    collapse the observations based on values in groups (list of lists)
    '''


def merge_samples(exp, field, method='mean'):
    '''
    merge all samples that have the same value in field
    methods for merge (value for each observation) are:
    'mean' : the mean of all samples
    'random' : a random sample out of the group (same sample for all observations)
    'sum' : the sum of values in all the samples
    '''


def add_observation(exp, obs_id, data=None):
    '''
    add an observation to the experiment. fill the data with 0 if values is none, or with the values of data
    '''<|MERGE_RESOLUTION|>--- conflicted
+++ resolved
@@ -7,12 +7,8 @@
 # ----------------------------------------------------------------------------
 
 from logging import getLogger
-<<<<<<< HEAD
-from copy import copy, deepcopy
-=======
-import scipy.sparse
 from copy import deepcopy
->>>>>>> ec947bd4
+
 from importlib import import_module
 import inspect
 from functools import wraps
@@ -59,13 +55,10 @@
         metadata about the experiment (data md5, filenames, etc.)
     shape : tuple of (int, int)
         the dimension of data
-<<<<<<< HEAD
     sparse : bool
         store the data as sparse or dense array.
-=======
     description : str
-        name of the experiment
->>>>>>> ec947bd4
+        description of the experiment
     '''
     def __init__(self, data, sample_metadata, feature_metadata=None,
                  exp_metadata={}, description='', sparse=True):
