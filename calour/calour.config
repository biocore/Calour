--- conflicted
+++ resolved
@@ -1,13 +1,6 @@
 [dbbact]
 module_name = dbbact_calour.dbbact
 class_name = DBBact
-<<<<<<< HEAD
-username = amnon
-password = pitapitapita
-skip_msg_study_info = yes
-skip_msg_annotation_info = yes
-=======
->>>>>>> 917ee3f4
 
 [sponge]
 module_name = spongeworld_calour
