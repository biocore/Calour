# ----------------------------------------------------------------------------
# Copyright (c) 2016--,  Calour development team.
#
# Distributed under the terms of the Modified BSD License.
#
# The full license is in the file COPYING.txt, distributed with this software.
# ----------------------------------------------------------------------------

from logging import getLogger
from copy import deepcopy

import numpy as np
from sklearn import preprocessing


logger = getLogger(__name__)


def normalize(exp, total=10000, axis=1, inplace=False):
    '''Normalize the sum of each sample (axis=0) or feature (axis=1) to sum reads

    Parameters
    ----------
    exp : Experiment
    total : float
        the sum (along axis) to normalize to
    axis : int (optional)
        the axis to normalize. 1 (default) is normalize each sample, 0 to normalize each feature
    inplace : bool (optional)
        False (default) to create a copy, True to replace values in exp

    Returns
    -------
    ``Experiment``
        the normalized experiment
    '''
    if not inplace:
        exp = deepcopy(exp)
<<<<<<< HEAD
    exp.data = preprocessing.normalize(exp.data, 'l1', axis=axis, copy=False) * reads
=======
    exp.data = preprocessing.normalize(exp.data, norm='l1', axis=axis) * total
    return exp

>>>>>>> 1aa19c08

def scale(exp, axis=1, inplace=False):
    '''Standardize a dataset along an axis

    .. warning:: It will convert the sparse matrix to dense array.
    '''
    if not inplace:
        exp = deepcopy(exp)
    if exp.sparse:
        exp.sparse = False
    preprocessing.scale(exp.data, axis=axis, copy=False)
    return exp


<<<<<<< HEAD
def normalize_filter_features(exp, features, reads=10000, exclude=True, inplace=False):
    '''Normalize the sum of each sample without a list of features

    Normalizes all features (including in the exclude list) after calulcating the scaling
    without the excluded features.
    Note: sum is not identical in all samples after normalization (since also keeps the
    excluded features)

    Parameters
    ----------
    features : list of str
        The features to exclude (or include if exclude=False)
    reads : int (optional)
        The number of reads for the non-excluded features per sample
    exclude : bool (optional)
        True (default) to calculate normalization factor without features in features list.
        False to calculate normalization factor only with features in features list.
    inplace : bool (optional)
        False (default) to create a new experiment, True to normalize in place

    Returns
    -------
    newexp : calour.Experiment
        The normalized experiment
    '''
    feature_pos = exp.feature_metadata.index.isin(features)
    if exclude:
        feature_pos = np.invert(feature_pos)
    data = exp.get_data(sparse=False)
    use_reads = np.sum(data[:, feature_pos], axis=1)
    if inplace:
        newexp = exp
    else:
        newexp = deepcopy(exp)
    newexp.data = reads * data / use_reads[:, None]
    return newexp


def _log_min_transform(data, axis=1, min_abundance=None, logit=1, normalize=True):
    '''Transform and normalize the data.
    Operation is done on features or samples (depending on axis)
    Filtering/normalization steps are:
    minimal total reads - remove all features (axis=1) or samples (axis=0) with <min_abundance total
    log transform - using a minimal value (all entries < logit are transformed to logit before the log)
    normalize - normalize each feature (axis=1) or sample (axis=0) to mean=0 std=1

    Parameters
    ----------
    data : 2d nparray or scipy.sparse
        The data to transform. If sparse, it is converted to dense
    axis : int (optional)
        axis=1 normalizes the features, axis=0 normalizes the samples
    min_abundance : None or float (optional)
        None (default) to not remove any features.
        float to remove all features with total reads < float
    logit : float or None (optional)
        float (default) to log transform the data before clustering, using logit as the minimal threshold
        (data<logit is changed to logit)
        None to not log transform.
    normalize : bool (optional)
        True (default) to normalize each feature to sum 1 std 1.
        False to not normalize each feature.

    Returns
    -------
    ndarray
        transformed 2-d array
=======
def log_n(exp, n=1, inplace=False):
    '''Log transform the data

    Parameters
    ----------
    n : numeric, optional
        cap the tiny values and then log transform the data.
    inplace : bool, optional
>>>>>>> 1aa19c08
    '''
    if not inplace:
        exp = deepcopy(exp)

<<<<<<< HEAD
    # filter low-freq rows/columns
    if min_abundance is not None:
        logger.debug('filtering min abundance %d' % min_abundance)
        select = _filter_by_data(
            data, 'sum_abundance', axis=axis, cutoff=min_abundance)
        new = np.take(new, np.where(select)[0], axis=axis)
=======
    if exp.sparse:
        exp.sparse = False
>>>>>>> 1aa19c08

    exp.data[exp.data < n] = n
    exp.data = np.log2(exp.data)

    return exp

<<<<<<< HEAD
    if normalize is True:
        # center and normalize
        new = preprocessing.scale(new, axis=axis, copy=False)
    return new
=======

def transform(exp, steps=[], inplace=False):
    '''Chain transformations together.'''
    if not inplace:
        exp = deepcopy(exp)
    for step in steps:
        step(exp, inplace=True)
    return exp


def normalize_filter_features(exp, features, reads=10000, exclude=True, inplace=False):
    '''Normalize the sum of each sample without a list of features

    Normalizes all features (including in the exclude list) after calulcating the scaling
    without the excluded features.
    Note: sum is not identical in all samples after normalization (since also keeps the
    excluded features)

    Parameters
    ----------
    features : list of str
        The features to exclude (or include if exclude=False)
    reads : int (optional)
        The number of reads for the non-excluded features per sample
    exclude : bool (optional)
        True (default) to calculate normalization factor without features in features list.
        False to calculate normalization factor only with features in features list.
    inplace : bool (optional)
        False (default) to create a new experiment, True to normalize in place

    Returns
    -------
    ``Experiment``
        The normalized experiment
    '''
    feature_pos = exp.feature_metadata.index.isin(features)
    if exclude:
        feature_pos = np.invert(feature_pos)
    data = exp.get_data(sparse=False)
    use_reads = np.sum(data[:, feature_pos], axis=1)
    if inplace:
        newexp = exp
    else:
        newexp = deepcopy(exp)
    newexp.data = reads * data / use_reads[:, None]
    return newexp
>>>>>>> 1aa19c08
<|MERGE_RESOLUTION|>--- conflicted
+++ resolved
@@ -36,13 +36,9 @@
     '''
     if not inplace:
         exp = deepcopy(exp)
-<<<<<<< HEAD
-    exp.data = preprocessing.normalize(exp.data, 'l1', axis=axis, copy=False) * reads
-=======
     exp.data = preprocessing.normalize(exp.data, norm='l1', axis=axis) * total
     return exp
 
->>>>>>> 1aa19c08
 
 def scale(exp, axis=1, inplace=False):
     '''Standardize a dataset along an axis
@@ -57,75 +53,6 @@
     return exp
 
 
-<<<<<<< HEAD
-def normalize_filter_features(exp, features, reads=10000, exclude=True, inplace=False):
-    '''Normalize the sum of each sample without a list of features
-
-    Normalizes all features (including in the exclude list) after calulcating the scaling
-    without the excluded features.
-    Note: sum is not identical in all samples after normalization (since also keeps the
-    excluded features)
-
-    Parameters
-    ----------
-    features : list of str
-        The features to exclude (or include if exclude=False)
-    reads : int (optional)
-        The number of reads for the non-excluded features per sample
-    exclude : bool (optional)
-        True (default) to calculate normalization factor without features in features list.
-        False to calculate normalization factor only with features in features list.
-    inplace : bool (optional)
-        False (default) to create a new experiment, True to normalize in place
-
-    Returns
-    -------
-    newexp : calour.Experiment
-        The normalized experiment
-    '''
-    feature_pos = exp.feature_metadata.index.isin(features)
-    if exclude:
-        feature_pos = np.invert(feature_pos)
-    data = exp.get_data(sparse=False)
-    use_reads = np.sum(data[:, feature_pos], axis=1)
-    if inplace:
-        newexp = exp
-    else:
-        newexp = deepcopy(exp)
-    newexp.data = reads * data / use_reads[:, None]
-    return newexp
-
-
-def _log_min_transform(data, axis=1, min_abundance=None, logit=1, normalize=True):
-    '''Transform and normalize the data.
-    Operation is done on features or samples (depending on axis)
-    Filtering/normalization steps are:
-    minimal total reads - remove all features (axis=1) or samples (axis=0) with <min_abundance total
-    log transform - using a minimal value (all entries < logit are transformed to logit before the log)
-    normalize - normalize each feature (axis=1) or sample (axis=0) to mean=0 std=1
-
-    Parameters
-    ----------
-    data : 2d nparray or scipy.sparse
-        The data to transform. If sparse, it is converted to dense
-    axis : int (optional)
-        axis=1 normalizes the features, axis=0 normalizes the samples
-    min_abundance : None or float (optional)
-        None (default) to not remove any features.
-        float to remove all features with total reads < float
-    logit : float or None (optional)
-        float (default) to log transform the data before clustering, using logit as the minimal threshold
-        (data<logit is changed to logit)
-        None to not log transform.
-    normalize : bool (optional)
-        True (default) to normalize each feature to sum 1 std 1.
-        False to not normalize each feature.
-
-    Returns
-    -------
-    ndarray
-        transformed 2-d array
-=======
 def log_n(exp, n=1, inplace=False):
     '''Log transform the data
 
@@ -134,34 +61,18 @@
     n : numeric, optional
         cap the tiny values and then log transform the data.
     inplace : bool, optional
->>>>>>> 1aa19c08
     '''
     if not inplace:
         exp = deepcopy(exp)
 
-<<<<<<< HEAD
-    # filter low-freq rows/columns
-    if min_abundance is not None:
-        logger.debug('filtering min abundance %d' % min_abundance)
-        select = _filter_by_data(
-            data, 'sum_abundance', axis=axis, cutoff=min_abundance)
-        new = np.take(new, np.where(select)[0], axis=axis)
-=======
     if exp.sparse:
         exp.sparse = False
->>>>>>> 1aa19c08
 
     exp.data[exp.data < n] = n
     exp.data = np.log2(exp.data)
 
     return exp
 
-<<<<<<< HEAD
-    if normalize is True:
-        # center and normalize
-        new = preprocessing.scale(new, axis=axis, copy=False)
-    return new
-=======
 
 def transform(exp, steps=[], inplace=False):
     '''Chain transformations together.'''
@@ -207,5 +118,4 @@
     else:
         newexp = deepcopy(exp)
     newexp.data = reads * data / use_reads[:, None]
-    return newexp
->>>>>>> 1aa19c08
+    return newexp