# calour changelog





## Version 2020.8.6

Incompatible changes:
* Change random_seed to work with numpy.random.default_rng. This may cause different random numbers compared to the old versions using numpy.random.seed().
* Change parameter names in some functions
* Rename filter_abundance() to filter_sum(abundance)
* Other backwards incompatible function API changes and code refactoring.

New features:
<<<<<<< HEAD
* Add RatioExperiment for working with ratios between two groups of features
=======
* Add random_seed option to tranforming.permute_data()
>>>>>>> 8aecfea9
* Add bad_color parameter to heatmap() and derivative functions
* Add more methods for MS1Experiment
* Add q-values (correted p-values) to dsfdr and derivative functions. This is manifested in a new feature_metadata field ("qval") for results of diff_abundance() / correlation()
* improved GUI for qt5 heatmap database enrichment results.
* Add `read_qiime2()` function to enable reading of qiime2 feature tables artifacts with the associated representative sequences and taxonomy artifacts (without the need to install qiime2)
* Add `Experiment.validate()`.
* Change default color scale in heatmap plot to linear scale for `Experiment` and log scale for `AmpliconExperiment` and `MS1Experiment`.
* Move to pytest for unit tests and doctests.
* Add new mechanism to register a function to a class as a method automatically. In order for a function to be registerred to a class, it must be a public function and has type hint of the class type for its first function parameter and return value.
* Clean and improve API documentation.

## Version 2019.5.1

* Add `reverse` parameter to the sorting functions.
* Fix minor documentation formatting issues
* Update installation instruction with conda install from conda-forge
* Change the column names added to `Experiment.feature_metadata` after running `Experiment.correlation` or `Experiment.diff_abundance`

## Version 2018.10.1

* Add notebook tutorial for `calour.training` module for classification and regression.
* Add notebook tutorial for metabolome data analysis
* Add plot functions in `calour.training` module
* Fix a bug in `Expriment.aggregate_by_metadata` when the number in the data table is overflow the int type.
* Add CONTRIBUTING.md as guidelines


## Version 2018.5.2

* Add export_html() function to save heatmap as an interactive html heatmap


## Version 2018.5.1

* In `calour.training` module, added functions to do regression and classification and to visualize their results. `SortedStratifiedKFold` and `RepeatedSortedStratifiedKFold` are aslo added for stratified cross validation for regression. They are recommended.<|MERGE_RESOLUTION|>--- conflicted
+++ resolved
@@ -13,11 +13,8 @@
 * Other backwards incompatible function API changes and code refactoring.
 
 New features:
-<<<<<<< HEAD
 * Add RatioExperiment for working with ratios between two groups of features
-=======
 * Add random_seed option to tranforming.permute_data()
->>>>>>> 8aecfea9
 * Add bad_color parameter to heatmap() and derivative functions
 * Add more methods for MS1Experiment
 * Add q-values (correted p-values) to dsfdr and derivative functions. This is manifested in a new feature_metadata field ("qval") for results of diff_abundance() / correlation()
